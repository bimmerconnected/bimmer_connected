"""urls for different services and error code mapping."""

AUTH_URL = 'https://{server}/gcdm/oauth/token'
BASE_URL = 'https://{server}/webapi/v1'

VEHICLES_URL = BASE_URL + '/user/vehicles'
VEHICLE_VIN_URL = VEHICLES_URL + '/{vin}'
VEHICLE_STATUS_URL = VEHICLE_VIN_URL + '/status'
REMOTE_SERVICE_STATUS_URL = VEHICLE_VIN_URL + '/serviceExecutionStatus?serviceType={service_type}'
REMOTE_SERVICE_URL = VEHICLE_VIN_URL + "/executeService"
VEHICLE_IMAGE_URL = VEHICLE_VIN_URL + "/image?width={width}&height={height}&view={view}"
<<<<<<< HEAD
VEHICLE_POI_URL = VEHICLE_VIN_URL + '/sendpoi'
=======

# Possible error codes, other codes are mapped to UNKNOWN_ERROR
ERROR_CODE_MAPPING = {
    401: 'UNAUTHORIZED',
    404: 'NOT_FOUND',
    405: 'MOBILE_ACCESS_DISABLED',
    408: 'VEHICLE_UNAVAILABLE',
    423: 'ACCOUNT_LOCKED',
    429: 'TOO_MANY_REQUESTS',
    500: 'SERVER_ERROR',
    503: 'SERVICE_MAINTENANCE',
}
>>>>>>> 3f2e0d83
<|MERGE_RESOLUTION|>--- conflicted
+++ resolved
@@ -1,4 +1,4 @@
-"""urls for different services and error code mapping."""
+"""URLs for different services and error code mapping."""
 
 AUTH_URL = 'https://{server}/gcdm/oauth/token'
 BASE_URL = 'https://{server}/webapi/v1'
@@ -9,9 +9,7 @@
 REMOTE_SERVICE_STATUS_URL = VEHICLE_VIN_URL + '/serviceExecutionStatus?serviceType={service_type}'
 REMOTE_SERVICE_URL = VEHICLE_VIN_URL + "/executeService"
 VEHICLE_IMAGE_URL = VEHICLE_VIN_URL + "/image?width={width}&height={height}&view={view}"
-<<<<<<< HEAD
 VEHICLE_POI_URL = VEHICLE_VIN_URL + '/sendpoi'
-=======
 
 # Possible error codes, other codes are mapped to UNKNOWN_ERROR
 ERROR_CODE_MAPPING = {
@@ -23,5 +21,4 @@
     429: 'TOO_MANY_REQUESTS',
     500: 'SERVER_ERROR',
     503: 'SERVICE_MAINTENANCE',
-}
->>>>>>> 3f2e0d83
+}