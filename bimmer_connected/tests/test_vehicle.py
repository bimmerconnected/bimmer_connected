--- conflicted
+++ resolved
@@ -302,22 +302,10 @@
     status = (await prepare_account_with_vehicles()).get_vehicle(VIN_F31)
     assert status.charging_statistics is None
     assert status.is_charging_statistics_supported is False
-<<<<<<< HEAD
-    assert "total_energy_charged" not in status.available_attributes
-    assert "charging_session_count" not in status.available_attributes
-=======
->>>>>>> 8332b50f
 
     # Car with statistics
     status = (await prepare_account_with_vehicles()).get_vehicle(VIN_U11)
     assert status.is_charging_statistics_supported is True
-<<<<<<< HEAD
-    assert status.total_energy_charged == 168
-    assert status.charging_session_count == 6
-    assert "total_energy_charged" in status.available_attributes
-    assert "charging_session_count" in status.available_attributes
-=======
->>>>>>> 8332b50f
 
     status = status.charging_statistics
     assert status.charging_session_timeperiod == "September 2023"
