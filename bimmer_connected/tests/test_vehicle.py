"""Tests for MyBMWVehicle."""
import datetime

import pytest
import respx

from bimmer_connected.const import ATTR_ATTRIBUTES, ATTR_STATE, CarBrands
from bimmer_connected.models import GPSPosition, StrEnum, VehicleDataBase
from bimmer_connected.vehicle import VehicleViewDirection
from bimmer_connected.vehicle.charging_sessions import ChargingBlock, ChargingType
from bimmer_connected.vehicle.const import DriveTrainType
from bimmer_connected.vehicle.reports import CheckControlMessageReport

from . import (
    VIN_F31,
    VIN_G01,
    VIN_G20,
    VIN_G26,
    VIN_G70,
    VIN_I01_NOREX,
    VIN_I01_REX,
    VIN_I20,
    VIN_U11,
    get_deprecation_warning_count,
)
from .conftest import prepare_account_with_vehicles

ATTRIBUTE_MAPPING = {
    "remainingFuel": "remaining_fuel",
    "position": "gps_position",
    "cbsData": "condition_based_services",
    "checkControlMessages": "check_control_messages",
    "doorLockState": "door_lock_state",
    "updateReason": "last_update_reason",
    "chargingLevelHv": "charging_level_hv",
    "chargingStatus": "charging_status",
    "maxRangeElectric": "max_range_electric",
    "remainingRangeElectric": "remaining_range_electric",
    "parkingLight": "parking_lights",
    "remainingRangeFuel": "remaining_range_fuel",
    "updateTime": "timestamp",
    "chargingTimeRemaining": "charging_time_remaining",
}


@pytest.mark.asyncio
async def test_drive_train(caplog, bmw_fixture: respx.Router):
    """Tests around drive_train attribute."""
    account = await prepare_account_with_vehicles()
    vehicle = account.get_vehicle(VIN_F31)
    assert DriveTrainType.COMBUSTION == vehicle.drive_train

    vehicle = account.get_vehicle(VIN_G01)
    assert DriveTrainType.PLUGIN_HYBRID == vehicle.drive_train

    vehicle = account.get_vehicle(VIN_G26)
    assert DriveTrainType.ELECTRIC == vehicle.drive_train

    vehicle = account.get_vehicle(VIN_I01_NOREX)
    assert DriveTrainType.ELECTRIC == vehicle.drive_train

    vehicle = account.get_vehicle(VIN_I01_REX)
    assert DriveTrainType.ELECTRIC_WITH_RANGE_EXTENDER == vehicle.drive_train

    vehicle = account.get_vehicle(VIN_U11)
    assert DriveTrainType.ELECTRIC == vehicle.drive_train

    assert len(get_deprecation_warning_count(caplog)) == 0


@pytest.mark.asyncio
async def test_parsing_attributes(caplog, bmw_fixture: respx.Router):
    """Test parsing different attributes of the vehicle."""
    account = await prepare_account_with_vehicles()

    for vehicle in account.vehicles:
        print(vehicle.name)
        assert vehicle.drive_train is not None
        assert vehicle.name is not None
        assert isinstance(vehicle.brand, CarBrands)
        assert vehicle.has_combustion_drivetrain is not None
        assert vehicle.has_electric_drivetrain is not None
        assert vehicle.drive_train_attributes is not None
        assert vehicle.is_charging_plan_supported is not None

    assert len(get_deprecation_warning_count(caplog)) == 0


@pytest.mark.asyncio
async def test_drive_train_attributes(caplog, bmw_fixture: respx.Router):
    """Test parsing different attributes of the vehicle."""
    account = await prepare_account_with_vehicles()

    vehicle_drivetrains = {
        VIN_F31: (True, False),
        VIN_G01: (True, True),
        VIN_G20: (True, False),
        VIN_G26: (False, True),
        VIN_G70: (False, True),
        VIN_I01_NOREX: (False, True),
        VIN_I01_REX: (True, True),
        VIN_I20: (False, True),
        VIN_U11: (False, True),
    }

    for vehicle in account.vehicles:
        assert vehicle_drivetrains[vehicle.vin][0] == vehicle.has_combustion_drivetrain
        assert vehicle_drivetrains[vehicle.vin][1] == vehicle.has_electric_drivetrain

    assert len(get_deprecation_warning_count(caplog)) == 0


@pytest.mark.asyncio
async def test_parsing_of_lsc_type(caplog, bmw_fixture: respx.Router):
    """Test parsing the lsc type field."""
    account = await prepare_account_with_vehicles()

    for vehicle in account.vehicles:
        assert vehicle.lsc_type is not None

    assert len(get_deprecation_warning_count(caplog)) == 0


def test_car_brand(caplog, bmw_fixture: respx.Router):
    """Test CarBrand enum."""
    assert CarBrands("BMW") == CarBrands("bmw")

    with pytest.raises(ValueError):
        CarBrands("Audi")

    assert len(get_deprecation_warning_count(caplog)) == 0


@pytest.mark.asyncio
async def test_get_is_tracking_enabled(caplog, bmw_fixture: respx.Router):
    """Test setting observer position."""
    account = await prepare_account_with_vehicles()
    vehicle = account.get_vehicle(VIN_I01_REX)
    assert vehicle.is_vehicle_tracking_enabled is False

    vehicle = account.get_vehicle(VIN_F31)
    assert vehicle.is_vehicle_tracking_enabled is True

    assert len(get_deprecation_warning_count(caplog)) == 0


@pytest.mark.asyncio
async def test_available_attributes(caplog, bmw_fixture: respx.Router):
    """Check that available_attributes returns exactly the arguments we have in our test data."""
    account = await prepare_account_with_vehicles()

    vehicle = account.get_vehicle(VIN_F31)
    assert ["gps_position", "vin"] == vehicle.available_attributes

    vehicle = account.get_vehicle(VIN_G01)
    assert [
        "gps_position",
        "vin",
        "remaining_range_total",
        "mileage",
        "charging_time_remaining",
        "charging_start_time",
        "charging_end_time",
        "charging_time_label",
        "charging_status",
        "connection_status",
        "remaining_battery_percent",
        "remaining_range_electric",
        "last_charging_end_result",
        "ac_current_limit",
        "charging_target",
        "charging_mode",
        "charging_preferences",
        "is_pre_entry_climatization_enabled",
        "remaining_fuel",
        "remaining_range_fuel",
        "remaining_fuel_percent",
        "condition_based_services",
        "check_control_messages",
        "door_lock_state",
        "timestamp",
        "lids",
        "windows",
    ] == vehicle.available_attributes

    vehicle = account.get_vehicle(VIN_G26)
    assert [
        "gps_position",
        "vin",
        "remaining_range_total",
        "mileage",
        "charging_time_remaining",
        "charging_start_time",
        "charging_end_time",
        "charging_time_label",
        "charging_status",
        "connection_status",
        "remaining_battery_percent",
        "remaining_range_electric",
        "last_charging_end_result",
        "ac_current_limit",
        "charging_target",
        "charging_mode",
        "charging_preferences",
        "is_pre_entry_climatization_enabled",
        "condition_based_services",
        "check_control_messages",
        "door_lock_state",
        "timestamp",
        "lids",
        "windows",
    ] == vehicle.available_attributes

    assert len(get_deprecation_warning_count(caplog)) == 0


@pytest.mark.asyncio
async def test_vehicle_image(caplog, bmw_fixture: respx.Router):
    """Test vehicle image request."""
    vehicle = (await prepare_account_with_vehicles()).get_vehicle(VIN_G01)

    bmw_fixture.get(
        path__regex=r"(.*)/eadrax-ics/v3/presentation/vehicles/\w*/images",
        params={"carView": "FrontView"},
        headers={"accept": "image/png"},
    ).respond(200, content="png_image")
    assert b"png_image" == await vehicle.get_vehicle_image(VehicleViewDirection.FRONT)

    assert len(get_deprecation_warning_count(caplog)) == 0


@pytest.mark.asyncio
async def test_no_timestamp(bmw_fixture: respx.Router):
    """Test no timestamp available."""
    vehicle = (await prepare_account_with_vehicles()).get_vehicle(VIN_F31)
    vehicle.data[ATTR_STATE].pop("lastFetched")
    vehicle.data[ATTR_ATTRIBUTES].pop("lastFetched")

    assert vehicle.timestamp is None


def test_strenum(caplog):
    """Tests StrEnum."""

    class TestEnum(StrEnum):
        """Test StrEnum."""

        HELLO = "HELLO"

    assert TestEnum("hello") == TestEnum.HELLO
    assert TestEnum("HELLO") == TestEnum.HELLO

    with pytest.raises(ValueError):
        TestEnum("WORLD")

    class TestEnumUnkown(StrEnum):
        """Test StrEnum with UNKNOWN value."""

        HELLO = "HELLO"
        UNKNOWN = "UNKNOWN"

    assert TestEnumUnkown("hello") == TestEnumUnkown.HELLO
    assert TestEnumUnkown("HELLO") == TestEnumUnkown.HELLO

    assert len([r for r in caplog.records if r.levelname == "WARNING"]) == 0
    assert TestEnumUnkown("WORLD") == TestEnumUnkown.UNKNOWN
    assert len([r for r in caplog.records if r.levelname == "WARNING"]) == 1


def test_vehiclebasedata():
    """Tests VehicleBaseData."""
    with pytest.raises(NotImplementedError):
        VehicleDataBase._parse_vehicle_data({})

    # CheckControlMessageReport does not override parent methods from_vehicle_data()
    ccmr = CheckControlMessageReport.from_vehicle_data(
        {"state": {"checkControlMessages": [{"severity": "LOW", "type": "ENGINE_OIL"}]}}
    )
    assert len(ccmr.messages) == 1
    assert ccmr.has_check_control_messages is False


def test_gpsposition():
    """Tests around GPSPosition."""
    pos = GPSPosition(1.0, 2.0)
    assert pos == GPSPosition(1, 2)
    assert pos == {"latitude": 1.0, "longitude": 2.0}
    assert pos == (1, 2)
    assert pos != "(1, 2)"
    assert pos[0] == 1


@pytest.mark.asyncio
<<<<<<< HEAD
async def test_charging_statistics(caplog, bmw_fixture: respx.Router):
    """Test if the parsing of charging statistics is working."""

    status = (await prepare_account_with_vehicles()).get_vehicle(VIN_U11).charging_statistics

    if not status:
        pytest.skip("No charging statistics available")

    assert status.charging_session_timeperiod == "September 2023"
    assert status.charging_session_count == 6
    assert status.total_energy_charged == 168

    assert len(get_deprecation_warning_count(caplog)) == 0


@pytest.mark.asyncio
async def test_charging_sessions(caplog, bmw_fixture: respx.Router):
    """Test if the parsing of charging sessions is working."""

    status = (await prepare_account_with_vehicles()).get_vehicle(VIN_U11).charging_sessions

    if not status:
        pytest.skip("No charging sessions available")

    print(status.charging_sessions[0])
    assert status.charging_session_count == len(status.charging_sessions)
    assert status.charging_sessions[0].status == "FINISHED"
    assert status.charging_sessions[0].description == "9/3/2023 15:47 • some_road • duration • -- EUR"
    assert status.charging_sessions[0].address == "Kornmarkt 8 90402 Nürnberg"
    assert status.charging_sessions[0].charging_type == ChargingType.AC_HIGH
    assert status.charging_sessions[0].soc_start == 0.1
    assert status.charging_sessions[0].soc_end == 0.62
    assert status.charging_sessions[0].energy_charged == 37.7
    assert status.charging_sessions[0].time_start == datetime.datetime(2023, 3, 9, 15, 47)
    assert status.charging_sessions[0].time_end == datetime.datetime(2023, 3, 9, 17, 38)
    assert status.charging_sessions[0].duration == 109
    assert status.charging_sessions[0].power_avg == 20.48
    assert status.charging_sessions[0].power_min == 0.0
    assert status.charging_sessions[0].power_max == 21.55
    assert status.charging_sessions[0].public is True
    assert status.charging_sessions[0].pre_condition is True
    assert status.charging_sessions[0].mileage == 7038

    # ChargingBlocks Exists
    assert len(status.charging_sessions[0].charging_blocks) == 24
    assert (isinstance(x, ChargingBlock) for x in status.charging_sessions[0].charging_blocks)
    assert status.charging_sessions[0].charging_blocks[0].time_start == "2023-09-03T15:47:47Z"
    assert status.charging_sessions[0].charging_blocks[0].time_end == "2023-09-03T15:47:48Z"
    assert status.charging_sessions[0].charging_blocks[0].power_avg == 0.0

    # Missing ChargingBlocks, failed charge
    assert len(status.charging_sessions[5].charging_blocks) == 0
    assert status.charging_sessions[5].power_avg == 0.0
    assert status.charging_sessions[5].power_min == 0.0
    assert status.charging_sessions[5].power_max == 0.0

    assert len(get_deprecation_warning_count(caplog)) == 0


def test_charging_type():
    """Test charging types are handled correctly."""

    charging_type = ChargingType("DC")
    assert charging_type == ChargingType.DC

    charging_type = ChargingType("AC_HIGH")
    assert charging_type == ChargingType.AC_HIGH

    unknown_charging_type = ChargingType("SUPER_DUPER_HYPER_CHARGER")
    assert unknown_charging_type == ChargingType.UNKNOWN
=======
async def test_headunit_data(caplog, bmw_fixture: respx.Router):
    """Test if the parsing of headunit is working."""

    status = (await prepare_account_with_vehicles()).get_vehicle(VIN_I20).headunit

    assert status.idrive_version == "ID8"
    assert status.headunit_type == "MGU"
    assert status.software_version == "07/2021.00"

    status = (await prepare_account_with_vehicles()).get_vehicle(VIN_F31).headunit

    assert status.idrive_version == "ID4"
    assert status.headunit_type == "NBT"
    assert status.software_version == "11/2013.02"

    assert len(get_deprecation_warning_count(caplog)) == 0
>>>>>>> 761b4a89
<|MERGE_RESOLUTION|>--- conflicted
+++ resolved
@@ -291,7 +291,6 @@
 
 
 @pytest.mark.asyncio
-<<<<<<< HEAD
 async def test_charging_statistics(caplog, bmw_fixture: respx.Router):
     """Test if the parsing of charging statistics is working."""
 
@@ -362,7 +361,9 @@
 
     unknown_charging_type = ChargingType("SUPER_DUPER_HYPER_CHARGER")
     assert unknown_charging_type == ChargingType.UNKNOWN
-=======
+
+
+@pytest.mark.asyncio
 async def test_headunit_data(caplog, bmw_fixture: respx.Router):
     """Test if the parsing of headunit is working."""
 
@@ -378,5 +379,4 @@
     assert status.headunit_type == "NBT"
     assert status.software_version == "11/2013.02"
 
-    assert len(get_deprecation_warning_count(caplog)) == 0
->>>>>>> 761b4a89
+    assert len(get_deprecation_warning_count(caplog)) == 0