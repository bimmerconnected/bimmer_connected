--- conflicted
+++ resolved
@@ -145,13 +145,9 @@
         with mock.patch('bimmer_connected.account.requests', new=backend_mock):
             account = ConnectedDriveAccount(TEST_USERNAME, TEST_PASSWORD, TEST_REGION)
             vehicle = account.get_vehicle(G31_VIN)
-<<<<<<< HEAD
-            vehicle.state.update_data()
-=======
 
             vehicle.state.update_data()
             self.assertEqual(vehicle.state._attributes[SERVICE_STATUS], {})
->>>>>>> c772bea6
 
             backend_mock.setup_default_vehicles()
 
